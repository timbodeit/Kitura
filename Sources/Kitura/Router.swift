--- conflicted
+++ resolved
@@ -698,14 +698,8 @@
             let nextElemCallbackHandler = {[unowned request, unowned response, unowned self] () -> Void in
                 elemIndex+=1
                 if  elemIndex < self.routeElems.count {
-<<<<<<< HEAD
                     self.routeElems[elemIndex].process(request: request, response: response, next: nextElemCallback!)
-                }
-                else {
-=======
-                    self.routeElems[elemIndex].process(request, response: response, next: nextElemCallback!)
                 } else {
->>>>>>> 6ae52f34
                     callback()
                 }
             }
@@ -718,13 +712,8 @@
     ///
     /// Send default index.html file and it's resources if appropriate, otherwise send default 404 message
     ///
-<<<<<<< HEAD
     private func sendDefaultResponse(_ routeReq: RouterRequest, routeResp: RouterResponse) {
         if  routeReq.parsedUrl.path! == "/"  {
-=======
-    private func sendDefaultResponse(routeReq: RouterRequest, routeResp: RouterResponse) {
-        if  routeReq.parsedUrl.path! == "/" {
->>>>>>> 6ae52f34
             sendResourceIfExisting(routeResp, resource: "index.html")
         } else {
             do {
@@ -733,18 +722,11 @@
         }
     }
 
-<<<<<<< HEAD
-    private func getResourceFilePath(_ resource: String) -> String {
-=======
-    private func getResourceFilePath(resource: String) -> String? {
+    private func getResourceFilePath(_ resource: String) -> String? {
         let fileManager = NSFileManager.defaultManager()
         let potentialResource = constructResourcePathFromSourceLocation(resource)
         
-        #if os(Linux)
-            let fileExists = fileManager.fileExistsAtPath(potentialResource)
-        #else
-            let fileExists = fileManager.fileExists(atPath: potentialResource)
-        #endif
+        let fileExists = fileManager.fileExists(atPath: potentialResource)
         if fileExists {
             return potentialResource
         }
@@ -753,8 +735,7 @@
         }
     }
     
-    private func constructResourcePathFromSourceLocation(resource: String) -> String {
->>>>>>> 6ae52f34
+    private func constructResourcePathFromSourceLocation(_ resource: String) -> String {
         let fileName = NSString(string: #file)
         let resourceFilePrefixRange: NSRange
         #if os(Linux)
@@ -774,21 +755,13 @@
         #endif
     }
     
-    private func constructResourcePathFromCurrentDirectory(resource: String, fileManager: NSFileManager) -> String? {
+    private func constructResourcePathFromCurrentDirectory(_ resource: String, fileManager: NSFileManager) -> String? {
         do {
             let packagePath = fileManager.currentDirectoryPath + "/Packages"
-            #if os(Linux)
-                let packages = try fileManager.contentsOfDirectoryAtPath(packagePath)
-            #else
-                let packages = try fileManager.contentsOfDirectory(atPath: packagePath)
-            #endif
+            let packages = try fileManager.contentsOfDirectory(atPath: packagePath)
             for package in packages {
                 let potentalResource = "\(packagePath)/\(package)/Sources/Kitura/resources/\(resource)"
-                #if os(Linux)
-                    let resourceExists = fileManager.fileExistsAtPath(potentalResource)
-                #else
-                    let resourceExists = fileManager.fileExists(atPath: potentalResource)
-                #endif
+                let resourceExists = fileManager.fileExists(atPath: potentalResource)
                 if resourceExists {
                     return potentalResource
                 }
@@ -804,17 +777,11 @@
     ///
     /// Get the directory we were compiled from
     ///
-<<<<<<< HEAD
     private func sendResourceIfExisting(_ routeResp: RouterResponse, resource: String)  {
-        let resourceFileName = getResourceFilePath(resource)
-
-=======
-    private func sendResourceIfExisting(routeResp: RouterResponse, resource: String)  {
         guard let resourceFileName = getResourceFilePath(resource) else {
             return
         }
         
->>>>>>> 6ae52f34
         do {
             try routeResp.send(fileName: resourceFileName)
             routeResp.status(HttpStatusCode.OK)
