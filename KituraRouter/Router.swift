/**
 * Copyright IBM Corporation 2015
 *
 * Licensed under the Apache License, Version 2.0 (the "License");
 * you may not use this file except in compliance with the License.
 * You may obtain a copy of the License at
 *
 * http://www.apache.org/licenses/LICENSE-2.0
 *
 * Unless required by applicable law or agreed to in writing, software
 * distributed under the License is distributed on an "AS IS" BASIS,
 * WITHOUT WARRANTIES OR CONDITIONS OF ANY KIND, either express or implied.
 * See the License for the specific language governing permissions and
 * limitations under the License.
 **/

import KituraNet
import KituraSys

import LoggerAPI

import Foundation

// MARK Router 

public class Router {
    
    ///
    /// Contains the list of routing elements
    ///
    private var routeElems: [RouterElement] = []
    
    ///
    /// Initializes a Router 
    ///
    /// - Returns: a Router instance
    ///
    public init() {
        
        // Read the MIME types
        ContentType.initialize()
        
        Log.verbose("Router initialized")
        
    }
    
    // MARK: All
    public func all(handler: RouterHandler) -> Router {
        return routingHelper(.All, pattern: nil, handler: handler)
    }
    
    public func all(path: String, handler: RouterHandler) -> Router {
        return routingHelper(.All, pattern: path, handler: handler)
    }
    
    // MARK: Get
    public func get(handler: RouterHandler) -> Router {
        return routingHelper(.Get, pattern: nil, handler: handler)
    }
    
    public func get(path: String, handler: RouterHandler) -> Router {
        return routingHelper(.Get, pattern: path, handler: handler)
    }
    
    // MARK: Post
    public func post(handler: RouterHandler) -> Router {
        return routingHelper(.Post, pattern: nil, handler: handler)
    }
    
    public func post(path: String, handler: RouterHandler) -> Router {
        return routingHelper(.Post, pattern: path, handler: handler)
    }
    
    // MARK: Put
    public func put(handler: RouterHandler) -> Router {
        return routingHelper(.Put, pattern: nil, handler: handler)
    }
    
    public func put(path: String, handler: RouterHandler) -> Router {
        return routingHelper(.Put, pattern: path, handler: handler)
    }
    
    // MARK: Delete
    public func delete(handler: RouterHandler) -> Router {
        return routingHelper(.Delete, pattern: nil, handler: handler)
    }
    
    public func delete(path: String, handler: RouterHandler) -> Router {
        return routingHelper(.Delete, pattern: path, handler: handler)
    }
    
    // MARK: Options
    public func options(handler: RouterHandler) -> Router {
        return routingHelper(.Options, pattern: nil, handler: handler)
    }
    
    public func options(path: String, handler: RouterHandler) -> Router {
        return routingHelper(.Options, pattern: path, handler: handler)
    }
    
    // MARK: Trace
    public func trace(handler: RouterHandler) -> Router {
        return routingHelper(.Trace, pattern: nil, handler: handler)
    }
    
    public func trace(path: String, handler: RouterHandler) -> Router {
        return routingHelper(.Trace, pattern: path, handler: handler)
    }
    
    // MARK: Copy
    public func copy(handler: RouterHandler) -> Router {
        return routingHelper(.Copy, pattern: nil, handler: handler)
    }
    
    public func copy(path: String, handler: RouterHandler) -> Router {
        return routingHelper(.Copy, pattern: path, handler: handler)
    }
    
    // MARK: Lock
    public func lock(handler: RouterHandler) -> Router {
        return routingHelper(.Lock, pattern: nil, handler: handler)
    }
    
    public func lock(path: String, handler: RouterHandler) -> Router {
        return routingHelper(.Lock, pattern: path, handler: handler)
    }
    
    // MARK: MkCol
    public func mkCol(handler: RouterHandler) -> Router {
        return routingHelper(.MkCol, pattern: nil, handler: handler)
    }
    
    public func mkCol(path: String, handler: RouterHandler) -> Router {
        return routingHelper(.MkCol, pattern: path, handler: handler)
    }
    
    // MARK: Move
    public func move(handler: RouterHandler) -> Router {
        return routingHelper(.Move, pattern: nil, handler: handler)
    }
    
    public func move(path: String, handler: RouterHandler) -> Router {
        return routingHelper(.Move, pattern: path, handler: handler)
    }
    
    // MARK: Purge
    public func purge(handler: RouterHandler) -> Router {
        return routingHelper(.Purge, pattern: nil, handler: handler)
    }
    
    public func purge(path: String, handler: RouterHandler) -> Router {
        return routingHelper(.Purge, pattern: path, handler: handler)
    }
    
    // MARK: Propfind
    public func propFind(handler: RouterHandler) -> Router {
        return routingHelper(.PropFind, pattern: nil, handler: handler)
    }
    
    public func propFind(path: String, handler: RouterHandler) -> Router {
        return routingHelper(.PropFind, pattern: path, handler: handler)
    }
    
    // MARK: PropPatch
    public func propPatch(handler: RouterHandler) -> Router {
        return routingHelper(.PropPatch, pattern: nil, handler: handler)
    }
    
    public func propPatch(path: String, handler: RouterHandler) -> Router {
        return routingHelper(.PropPatch, pattern: path, handler: handler)
    }
    
    // MARK: Unlock
    public func unlock(handler: RouterHandler) -> Router {
        return routingHelper(.Unlock, pattern: nil, handler: handler)
    }
    
    public func unlock(path: String, handler: RouterHandler) -> Router {
        return routingHelper(.Unlock, pattern: path, handler: handler)
    }
    
    // MARK: Report
    public func report(handler: RouterHandler) -> Router {
        return routingHelper(.Report, pattern: nil, handler: handler)
    }
    
    public func report(path: String, handler: RouterHandler) -> Router {
        return routingHelper(.Report, pattern: path, handler: handler)
    }
    
    // MARK: MkActivity
    public func mkActivity(handler: RouterHandler) -> Router {
        return routingHelper(.MkActivity, pattern: nil, handler: handler)
    }
    
    public func mkActivity(path: String, handler: RouterHandler) -> Router {
        return routingHelper(.MkActivity, pattern: path, handler: handler)
    }
    
    // MARK: Checkout
    public func checkout(handler: RouterHandler) -> Router {
        return routingHelper(.Checkout, pattern: nil, handler: handler)
    }
    
    public func checkout(path: String, handler: RouterHandler) -> Router {
        return routingHelper(.Checkout, pattern: path, handler: handler)
    }
    
    // MARK: Merge
    public func merge(handler: RouterHandler) -> Router {
        return routingHelper(.Merge, pattern: nil, handler: handler)
    }
    
    public func merge(path: String, handler: RouterHandler) -> Router {
        return routingHelper(.Merge, pattern: path, handler: handler)
    }
    
    // MARK: MSearch
    public func mSearch(handler: RouterHandler) -> Router {
        return routingHelper(.MSearch, pattern: nil, handler: handler)
    }
    
    public func mSearch(path: String, handler: RouterHandler) -> Router {
        return routingHelper(.MSearch, pattern: path, handler: handler)
    }
    
    // MARK: Notify
    public func notify(handler: RouterHandler) -> Router {
        return routingHelper(.Notify, pattern: nil, handler: handler)
    }
    
    public func notify(path: String, handler: RouterHandler) -> Router {
        return routingHelper(.Notify, pattern: path, handler: handler)
    }
    
    // MARK: Subscribe
    public func subscribe(handler: RouterHandler) -> Router {
        return routingHelper(.Subscribe, pattern: nil, handler: handler)
    }
    
    public func subscribe(path: String, handler: RouterHandler) -> Router {
        return routingHelper(.Subscribe, pattern: path, handler: handler)
    }
    
    // MARK: Unsubscribe
    public func unsubscribe(handler: RouterHandler) -> Router {
        return routingHelper(.Unsubscribe, pattern: nil, handler: handler)
    }
    
    public func unsubscribe(path: String, handler: RouterHandler) -> Router {
        return routingHelper(.Unsubscribe, pattern: path, handler: handler)
    }
    
    // MARK: Patch
    public func patch(handler: RouterHandler) -> Router {
        return routingHelper(.Patch, pattern: nil, handler: handler)
    }
    
    public func patch(path: String, handler: RouterHandler) -> Router {
        return routingHelper(.Patch, pattern: path, handler: handler)
    }
    
    // MARK: Search
    public func search(handler: RouterHandler) -> Router {
        return routingHelper(.Search, pattern: nil, handler: handler)
    }
    
    public func search(path: String, handler: RouterHandler) -> Router {
        return routingHelper(.Search, pattern: path, handler: handler)
    }
    
    // MARK: Connect
    public func connect(handler: RouterHandler) -> Router {
        return routingHelper(.Connect, pattern: nil, handler: handler)
    }
    
    public func connect(path: String, handler: RouterHandler) -> Router {
        return routingHelper(.Connect, pattern: path, handler: handler)
    }

    // MARK: Use
    public func use(middleware: RouterMiddleware) -> Router {
        routeElems.append(RouterElement(method: .All, pattern: nil, middleware: middleware))
        return self
    }
    
    public func use(path: String, middleware: RouterMiddleware) -> Router {
        routeElems.append(RouterElement(method: .All, pattern: path, middleware: middleware))
        return self
    }

    // MARK: error
    public func error(handler: RouterHandler) -> Router {
        return routingHelper(.Error, pattern: nil, handler: handler)
    }

    private func routingHelper(method: RouterMethod, pattern: String?, handler: RouterHandler) -> Router {
        routeElems.append(RouterElement(method: method, pattern: pattern, handler: handler))
        return self
    }
}


///
/// HttpServerDelegate extensions
///
extension Router : HttpServerDelegate {

    ///
    /// Handle the request
    ///
    /// - Parameter request: the server request
    /// - Parameter response: the server response
    ///
    public func handleRequest(request: ServerRequest, response: ServerResponse) {

        let routeReq = RouterRequest(request: request)
        let routeResp = RouterResponse(response: response)
        let method = RouterMethod(string: request.method)
<<<<<<< HEAD

        let urlPath = routeReq.parsedUrl.path!
        var elemIndex = -1

        // Extra variable to get around use of variable in its own initializer
        var callback: (()->Void)? = nil

        let callbackHandler = {[unowned routeReq, unowned routeResp] () -> Void in
            elemIndex+=1
            if  elemIndex < self.routeElems.count  &&  routeResp.error == nil {
                self.routeElems[elemIndex].process(method, urlPath: urlPath, request: routeReq, response: routeResp, next: callback!)
            }
            else {
                do {
                    if  routeResp.error != nil  {
                        let message = "Server error: \(routeResp.error!.localizedDescription)"
                        Log.error(message)
                        try routeResp.status(.INTERNAL_SERVER_ERROR).end(message)
=======
        
        let urlPath = StringUtils.toUtf8String(routeReq.parsedUrl.path!)
        if  urlPath != nil  {
            var elemIndex = -1
        
            // Extra variable to get around use of variable in its own initializer
            var callback: (()->Void)? = nil
        
            let callbackHandler = {[unowned routeReq, unowned routeResp] () -> Void in
                elemIndex+=1
                if  elemIndex < self.routeElems.count {
                        self.routeElems[elemIndex].process(method, urlPath: urlPath!, request: routeReq, response: routeResp, next: callback!)
                }
                else {
                    do {
                        if  !routeResp.invokedEnd {
                            if  response.statusCode == HttpStatusCode.NOT_FOUND  {
                                self.sendDefaultResponse(routeReq, routeResp: routeResp, method: method)
                            }
                            try routeResp.end()
                        }
>>>>>>> e2b2a11b
                    }
                    else if  !routeResp.invokedEnd {
                        if  response.statusCode == HttpStatusCode.NOT_FOUND  {
                            self.sendDefaultIndexHtml(routeReq, routeResp: routeResp)
                        }
                        try routeResp.end()
                    }
                }
                catch {
                    // Not much to do here
                    Log.error("Failed to send response to the client")
                }
            }
        }
        callback = callbackHandler

        callbackHandler()
    }

    ///
    /// Send default index.html file and it's resources if appropriate, otherwise send default 404 message
    ///
    private func sendDefaultResponse(routeReq: RouterRequest, routeResp: RouterResponse, method: RouterMethod) {
         if  routeReq.parsedUrl.path! == "/"  {
              sendResourceIfExisting(routeResp, resource: "index.html")
         }
         else if routeReq.parsedUrl.path! == "/@@Kitura-router@@/kitura.svg"  {
              sendResourceIfExisting(routeResp, resource: "kitura.svg")
         }
         else {
            do {
                try routeResp.status(HttpStatusCode.NOT_FOUND).send("Cannot \(String(method).uppercaseString) \(routeReq.parsedUrl.path!).").end()
            }
            catch {}
         }
    }

    ///
    /// Get the directory we were compiled from
    ///
    private func sendResourceIfExisting(routeResp: RouterResponse, resource: String)  {
        let fileName = NSString(string: #file)
        let jsonFilePrefixRange: NSRange
        let lastSlash = fileName.rangeOfString("/", options: NSStringCompareOptions.BackwardsSearch)
        if  lastSlash.location != NSNotFound  {
            jsonFilePrefixRange = NSMakeRange(0, lastSlash.location+1)
        }
        else {
            jsonFilePrefixRange = NSMakeRange(0, fileName.length)
        }
        let resourceFileName = fileName.substringWithRange(jsonFilePrefixRange) + "resources/" + resource

        do {
            try routeResp.sendFile(resourceFileName)
            routeResp.status(HttpStatusCode.OK)
        }
        catch {
            // Fail silently
        }
    }
}<|MERGE_RESOLUTION|>--- conflicted
+++ resolved
@@ -317,7 +317,6 @@
         let routeReq = RouterRequest(request: request)
         let routeResp = RouterResponse(response: response)
         let method = RouterMethod(string: request.method)
-<<<<<<< HEAD
 
         let urlPath = routeReq.parsedUrl.path!
         var elemIndex = -1
@@ -327,42 +326,14 @@
 
         let callbackHandler = {[unowned routeReq, unowned routeResp] () -> Void in
             elemIndex+=1
-            if  elemIndex < self.routeElems.count  &&  routeResp.error == nil {
+            if  elemIndex < self.routeElems.count {
                 self.routeElems[elemIndex].process(method, urlPath: urlPath, request: routeReq, response: routeResp, next: callback!)
             }
             else {
                 do {
-                    if  routeResp.error != nil  {
-                        let message = "Server error: \(routeResp.error!.localizedDescription)"
-                        Log.error(message)
-                        try routeResp.status(.INTERNAL_SERVER_ERROR).end(message)
-=======
-        
-        let urlPath = StringUtils.toUtf8String(routeReq.parsedUrl.path!)
-        if  urlPath != nil  {
-            var elemIndex = -1
-        
-            // Extra variable to get around use of variable in its own initializer
-            var callback: (()->Void)? = nil
-        
-            let callbackHandler = {[unowned routeReq, unowned routeResp] () -> Void in
-                elemIndex+=1
-                if  elemIndex < self.routeElems.count {
-                        self.routeElems[elemIndex].process(method, urlPath: urlPath!, request: routeReq, response: routeResp, next: callback!)
-                }
-                else {
-                    do {
-                        if  !routeResp.invokedEnd {
-                            if  response.statusCode == HttpStatusCode.NOT_FOUND  {
-                                self.sendDefaultResponse(routeReq, routeResp: routeResp, method: method)
-                            }
-                            try routeResp.end()
-                        }
->>>>>>> e2b2a11b
-                    }
-                    else if  !routeResp.invokedEnd {
+                    if  !routeResp.invokedEnd {
                         if  response.statusCode == HttpStatusCode.NOT_FOUND  {
-                            self.sendDefaultIndexHtml(routeReq, routeResp: routeResp)
+                            self.sendDefaultResponse(routeReq, routeResp: routeResp, method: method)
                         }
                         try routeResp.end()
                     }
